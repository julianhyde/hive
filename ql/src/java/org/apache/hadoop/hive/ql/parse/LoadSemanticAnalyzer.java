--- conflicted
+++ resolved
@@ -284,14 +284,10 @@
 
     LoadTableDesc loadTableWork;
     loadTableWork = new LoadTableDesc(new Path(fromURI),
-<<<<<<< HEAD
-      Utilities.getTableDesc(ts.tableHandle), partSpec, isOverWrite, txnId);
+      Utilities.getTableDesc(ts.tableHandle), partSpec,
+      isOverWrite ? LoadFileType.REPLACE_ALL : LoadFileType.KEEP_EXISTING, txnId);
     loadTableWork.setTxnId(txnId);
     loadTableWork.setStmtId(stmtId);
-=======
-      Utilities.getTableDesc(ts.tableHandle), partSpec,
-      isOverWrite ? LoadFileType.REPLACE_ALL : LoadFileType.KEEP_EXISTING);
->>>>>>> c2545574
     if (preservePartitionSpecs){
       // Note : preservePartitionSpecs=true implies inheritTableSpecs=false but
       // but preservePartitionSpecs=false(default) here is not sufficient enough
