--- conflicted
+++ resolved
@@ -262,13 +262,9 @@
                         0 UDFToDouble(key) (type: double)
                         1 UDFToDouble(key) (type: double)
                       outputColumnNames: _col0, _col1, _col6
-<<<<<<< HEAD
                       input vertices:
                         0 Map 2
-                      Statistics: Num rows: 133 Data size: 1411 Basic stats: COMPLETE Column stats: NONE
-=======
                       Statistics: Num rows: 275 Data size: 2921 Basic stats: COMPLETE Column stats: NONE
->>>>>>> cbe31e97
                       Select Operator
                         expressions: _col0 (type: int), _col1 (type: string), _col6 (type: string)
                         outputColumnNames: _col0, _col1, _col2
