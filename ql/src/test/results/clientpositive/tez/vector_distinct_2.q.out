PREHOOK: query: -- SORT_QUERY_RESULTS

create table vectortab2k(
            t tinyint,
            si smallint,
            i int,
            b bigint,
            f float,
            d double,
            dc decimal(38,18),
            bo boolean,
            s string,
            s2 string,
            ts timestamp,
            ts2 timestamp,
            dt date)
ROW FORMAT DELIMITED FIELDS TERMINATED BY '|'
STORED AS TEXTFILE
PREHOOK: type: CREATETABLE
PREHOOK: Output: database:default
PREHOOK: Output: default@vectortab2k
POSTHOOK: query: -- SORT_QUERY_RESULTS

create table vectortab2k(
            t tinyint,
            si smallint,
            i int,
            b bigint,
            f float,
            d double,
            dc decimal(38,18),
            bo boolean,
            s string,
            s2 string,
            ts timestamp,
            ts2 timestamp,
            dt date)
ROW FORMAT DELIMITED FIELDS TERMINATED BY '|'
STORED AS TEXTFILE
POSTHOOK: type: CREATETABLE
POSTHOOK: Output: database:default
POSTHOOK: Output: default@vectortab2k
PREHOOK: query: LOAD DATA LOCAL INPATH '../../data/files/vectortab2k' OVERWRITE INTO TABLE vectortab2k
PREHOOK: type: LOAD
#### A masked pattern was here ####
PREHOOK: Output: default@vectortab2k
POSTHOOK: query: LOAD DATA LOCAL INPATH '../../data/files/vectortab2k' OVERWRITE INTO TABLE vectortab2k
POSTHOOK: type: LOAD
#### A masked pattern was here ####
POSTHOOK: Output: default@vectortab2k
PREHOOK: query: create table vectortab2korc(
            t tinyint,
            si smallint,
            i int,
            b bigint,
            f float,
            d double,
            dc decimal(38,18),
            bo boolean,
            s string,
            s2 string,
            ts timestamp,
            ts2 timestamp,
            dt date)
STORED AS ORC
PREHOOK: type: CREATETABLE
PREHOOK: Output: database:default
PREHOOK: Output: default@vectortab2korc
POSTHOOK: query: create table vectortab2korc(
            t tinyint,
            si smallint,
            i int,
            b bigint,
            f float,
            d double,
            dc decimal(38,18),
            bo boolean,
            s string,
            s2 string,
            ts timestamp,
            ts2 timestamp,
            dt date)
STORED AS ORC
POSTHOOK: type: CREATETABLE
POSTHOOK: Output: database:default
POSTHOOK: Output: default@vectortab2korc
PREHOOK: query: INSERT INTO TABLE vectortab2korc SELECT * FROM vectortab2k
PREHOOK: type: QUERY
PREHOOK: Input: default@vectortab2k
PREHOOK: Output: default@vectortab2korc
POSTHOOK: query: INSERT INTO TABLE vectortab2korc SELECT * FROM vectortab2k
POSTHOOK: type: QUERY
POSTHOOK: Input: default@vectortab2k
POSTHOOK: Output: default@vectortab2korc
POSTHOOK: Lineage: vectortab2korc.b SIMPLE [(vectortab2k)vectortab2k.FieldSchema(name:b, type:bigint, comment:null), ]
POSTHOOK: Lineage: vectortab2korc.bo SIMPLE [(vectortab2k)vectortab2k.FieldSchema(name:bo, type:boolean, comment:null), ]
POSTHOOK: Lineage: vectortab2korc.d SIMPLE [(vectortab2k)vectortab2k.FieldSchema(name:d, type:double, comment:null), ]
POSTHOOK: Lineage: vectortab2korc.dc SIMPLE [(vectortab2k)vectortab2k.FieldSchema(name:dc, type:decimal(38,18), comment:null), ]
POSTHOOK: Lineage: vectortab2korc.dt SIMPLE [(vectortab2k)vectortab2k.FieldSchema(name:dt, type:date, comment:null), ]
POSTHOOK: Lineage: vectortab2korc.f SIMPLE [(vectortab2k)vectortab2k.FieldSchema(name:f, type:float, comment:null), ]
POSTHOOK: Lineage: vectortab2korc.i SIMPLE [(vectortab2k)vectortab2k.FieldSchema(name:i, type:int, comment:null), ]
POSTHOOK: Lineage: vectortab2korc.s SIMPLE [(vectortab2k)vectortab2k.FieldSchema(name:s, type:string, comment:null), ]
POSTHOOK: Lineage: vectortab2korc.s2 SIMPLE [(vectortab2k)vectortab2k.FieldSchema(name:s2, type:string, comment:null), ]
POSTHOOK: Lineage: vectortab2korc.si SIMPLE [(vectortab2k)vectortab2k.FieldSchema(name:si, type:smallint, comment:null), ]
POSTHOOK: Lineage: vectortab2korc.t SIMPLE [(vectortab2k)vectortab2k.FieldSchema(name:t, type:tinyint, comment:null), ]
POSTHOOK: Lineage: vectortab2korc.ts SIMPLE [(vectortab2k)vectortab2k.FieldSchema(name:ts, type:timestamp, comment:null), ]
POSTHOOK: Lineage: vectortab2korc.ts2 SIMPLE [(vectortab2k)vectortab2k.FieldSchema(name:ts2, type:timestamp, comment:null), ]
PREHOOK: query: explain
select distinct s, t from vectortab2korc
PREHOOK: type: QUERY
POSTHOOK: query: explain
select distinct s, t from vectortab2korc
POSTHOOK: type: QUERY
STAGE DEPENDENCIES:
  Stage-1 is a root stage
  Stage-0 depends on stages: Stage-1

STAGE PLANS:
  Stage: Stage-1
    Tez
      Edges:
        Reducer 2 <- Map 1 (SIMPLE_EDGE)
#### A masked pattern was here ####
      Vertices:
        Map 1 
            Map Operator Tree:
                TableScan
                  alias: vectortab2korc
                  Statistics: Num rows: 2000 Data size: 918712 Basic stats: COMPLETE Column stats: NONE
                  Select Operator
                    expressions: t (type: tinyint), s (type: string)
                    outputColumnNames: t, s
                    Statistics: Num rows: 2000 Data size: 918712 Basic stats: COMPLETE Column stats: NONE
                    Group By Operator
                      keys: t (type: tinyint), s (type: string)
                      mode: hash
                      outputColumnNames: _col0, _col1
                      Statistics: Num rows: 2000 Data size: 918712 Basic stats: COMPLETE Column stats: NONE
                      Reduce Output Operator
                        key expressions: _col0 (type: tinyint), _col1 (type: string)
                        sort order: ++
                        Map-reduce partition columns: _col0 (type: tinyint), _col1 (type: string)
                        Statistics: Num rows: 2000 Data size: 918712 Basic stats: COMPLETE Column stats: NONE
            Execution mode: vectorized
        Reducer 2 
            Execution mode: vectorized
            Reduce Operator Tree:
              Group By Operator
                keys: KEY._col0 (type: tinyint), KEY._col1 (type: string)
                mode: mergepartial
                outputColumnNames: _col0, _col1
                Statistics: Num rows: 1000 Data size: 459356 Basic stats: COMPLETE Column stats: NONE
                Select Operator
                  expressions: _col1 (type: string), _col0 (type: tinyint)
                  outputColumnNames: _col0, _col1
                  Statistics: Num rows: 1000 Data size: 459356 Basic stats: COMPLETE Column stats: NONE
<<<<<<< HEAD
                  table:
                      input format: org.apache.hadoop.mapred.TextInputFormat
                      output format: org.apache.hadoop.hive.ql.io.HiveIgnoreKeyTextOutputFormat
                      serde: org.apache.hadoop.hive.serde2.lazy.LazySimpleSerDe
=======
                  File Output Operator
                    compressed: false
                    Statistics: Num rows: 1000 Data size: 459356 Basic stats: COMPLETE Column stats: NONE
                    table:
                        input format: org.apache.hadoop.mapred.TextInputFormat
                        output format: org.apache.hadoop.hive.ql.io.HiveIgnoreKeyTextOutputFormat
                        serde: org.apache.hadoop.hive.serde2.lazy.LazySimpleSerDe
            Execution mode: vectorized
>>>>>>> e9c8d7c9

  Stage: Stage-0
    Fetch Operator
      limit: -1
      Processor Tree:
        ListSink

PREHOOK: query: select distinct s, t from vectortab2korc
PREHOOK: type: QUERY
PREHOOK: Input: default@vectortab2korc
#### A masked pattern was here ####
POSTHOOK: query: select distinct s, t from vectortab2korc
POSTHOOK: type: QUERY
POSTHOOK: Input: default@vectortab2korc
#### A masked pattern was here ####
	-10
	-104
	-107
	-108
	-113
	-114
	-116
	-12
	-14
	-16
	-19
	-2
	-24
	-25
	-28
	-29
	-33
	-36
	-38
	-4
	-46
	-5
	-53
	-66
	-72
	-75
	-80
	-83
	-84
	-85
	-86
	-87
	-91
	0
	102
	103
	105
	109
	112
	113
	114
	12
	123
	16
	19
	22
	23
	26
	29
	31
	37
	4
	42
	46
	48
	5
	54
	57
	59
	60
	62
	64
	79
	8
	84
	87
	88
	90
	91
	96
	97
	NULL
american history	-101
american history	-103
american history	-105
american history	-108
american history	-11
american history	-110
american history	-112
american history	-116
american history	-119
american history	-127
american history	-15
american history	-17
american history	-18
american history	-19
american history	-26
american history	-27
american history	-28
american history	-30
american history	-34
american history	-47
american history	-48
american history	-50
american history	-53
american history	-55
american history	-59
american history	-60
american history	-66
american history	-73
american history	-80
american history	-81
american history	-86
american history	-87
american history	-89
american history	-9
american history	-90
american history	-92
american history	-94
american history	-95
american history	0
american history	100
american history	103
american history	111
american history	119
american history	122
american history	123
american history	20
american history	22
american history	29
american history	31
american history	33
american history	38
american history	39
american history	40
american history	42
american history	46
american history	48
american history	5
american history	54
american history	56
american history	60
american history	68
american history	69
american history	71
american history	72
american history	74
american history	77
american history	79
american history	82
american history	84
american history	89
american history	96
american history	NULL
biology	-101
biology	-104
biology	-119
biology	-120
biology	-121
biology	-127
biology	-13
biology	-16
biology	-19
biology	-20
biology	-31
biology	-35
biology	-36
biology	-40
biology	-42
biology	-44
biology	-46
biology	-49
biology	-5
biology	-53
biology	-54
biology	-57
biology	-59
biology	-6
biology	-66
biology	-67
biology	-7
biology	-72
biology	-79
biology	-81
biology	-82
biology	-83
biology	-85
biology	-86
biology	-90
biology	-92
biology	-96
biology	-97
biology	-98
biology	0
biology	100
biology	111
biology	113
biology	114
biology	115
biology	117
biology	12
biology	120
biology	124
biology	18
biology	2
biology	27
biology	3
biology	30
biology	34
biology	35
biology	36
biology	4
biology	41
biology	47
biology	5
biology	51
biology	52
biology	54
biology	55
biology	57
biology	6
biology	64
biology	7
biology	8
biology	83
biology	86
biology	89
biology	90
biology	91
biology	NULL
chemistry	-101
chemistry	-103
chemistry	-108
chemistry	-109
chemistry	-110
chemistry	-115
chemistry	-117
chemistry	-122
chemistry	-125
chemistry	-127
chemistry	-2
chemistry	-23
chemistry	-26
chemistry	-3
chemistry	-30
chemistry	-31
chemistry	-33
chemistry	-37
chemistry	-40
chemistry	-44
chemistry	-46
chemistry	-52
chemistry	-56
chemistry	-57
chemistry	-59
chemistry	-61
chemistry	-68
chemistry	-75
chemistry	-8
chemistry	-81
chemistry	-89
chemistry	-90
chemistry	-91
chemistry	-95
chemistry	-98
chemistry	102
chemistry	104
chemistry	110
chemistry	113
chemistry	116
chemistry	124
chemistry	126
chemistry	14
chemistry	16
chemistry	19
chemistry	25
chemistry	27
chemistry	3
chemistry	32
chemistry	37
chemistry	39
chemistry	4
chemistry	41
chemistry	46
chemistry	51
chemistry	55
chemistry	64
chemistry	74
chemistry	75
chemistry	78
chemistry	79
chemistry	8
chemistry	83
chemistry	88
chemistry	90
chemistry	91
chemistry	96
chemistry	NULL
debate	-106
debate	-108
debate	-114
debate	-117
debate	-12
debate	-127
debate	-15
debate	-24
debate	-26
debate	-27
debate	-28
debate	-29
debate	-3
debate	-32
debate	-35
debate	-41
debate	-46
debate	-47
debate	-50
debate	-52
debate	-57
debate	-67
debate	-69
debate	-70
debate	-72
debate	-82
debate	-85
debate	-86
debate	-87
debate	-88
debate	-95
debate	-96
debate	-98
debate	113
debate	124
debate	17
debate	19
debate	20
debate	26
debate	34
debate	36
debate	41
debate	42
debate	5
debate	52
debate	54
debate	56
debate	63
debate	67
debate	68
debate	69
debate	70
debate	73
debate	75
debate	77
debate	85
debate	87
debate	89
debate	90
debate	93
debate	94
debate	NULL
education	-101
education	-105
education	-109
education	-111
education	-113
education	-125
education	-127
education	-13
education	-15
education	-24
education	-28
education	-34
education	-36
education	-37
education	-38
education	-43
education	-44
education	-52
education	-55
education	-61
education	-64
education	-69
education	-72
education	-77
education	-86
education	-87
education	-89
education	-9
education	-92
education	-93
education	-96
education	-98
education	102
education	103
education	110
education	111
education	113
education	114
education	116
education	119
education	12
education	125
education	17
education	27
education	33
education	34
education	35
education	38
education	4
education	41
education	45
education	46
education	49
education	51
education	53
education	59
education	61
education	66
education	73
education	75
education	77
education	81
education	82
education	85
education	89
education	95
education	NULL
forestry	-1
forestry	-10
forestry	-105
forestry	-109
forestry	-11
forestry	-116
forestry	-118
forestry	-12
forestry	-126
forestry	-23
forestry	-3
forestry	-34
forestry	-42
forestry	-49
forestry	-50
forestry	-51
forestry	-58
forestry	-68
forestry	-73
forestry	-74
forestry	-77
forestry	-79
forestry	-8
forestry	-80
forestry	-81
forestry	-83
forestry	-94
forestry	-95
forestry	-98
forestry	0
forestry	102
forestry	106
forestry	107
forestry	11
forestry	111
forestry	115
forestry	117
forestry	12
forestry	120
forestry	19
forestry	29
forestry	31
forestry	35
forestry	37
forestry	39
forestry	40
forestry	44
forestry	45
forestry	50
forestry	51
forestry	52
forestry	55
forestry	56
forestry	7
forestry	71
forestry	78
forestry	79
forestry	8
forestry	87
forestry	90
forestry	93
forestry	94
forestry	97
forestry	NULL
geology	-100
geology	-101
geology	-106
geology	-108
geology	-112
geology	-115
geology	-117
geology	-124
geology	-16
geology	-18
geology	-21
geology	-23
geology	-30
geology	-31
geology	-32
geology	-34
geology	-35
geology	-48
geology	-50
geology	-53
geology	-54
geology	-57
geology	-59
geology	-68
geology	-72
geology	-75
geology	-79
geology	-80
geology	-82
geology	-84
geology	-94
geology	-96
geology	1
geology	100
geology	101
geology	102
geology	116
geology	121
geology	124
geology	127
geology	14
geology	18
geology	21
geology	23
geology	26
geology	28
geology	31
geology	33
geology	37
geology	38
geology	4
geology	49
geology	5
geology	58
geology	6
geology	72
geology	82
geology	84
geology	86
geology	89
geology	9
geology	92
geology	93
geology	95
geology	NULL
history	-1
history	-101
history	-103
history	-104
history	-105
history	-12
history	-124
history	-125
history	-15
history	-18
history	-19
history	-24
history	-26
history	-34
history	-37
history	-42
history	-5
history	-54
history	-58
history	-61
history	-67
history	-75
history	-79
history	-8
history	-89
history	-90
history	-91
history	-98
history	1
history	100
history	108
history	112
history	113
history	114
history	126
history	127
history	14
history	18
history	2
history	25
history	50
history	51
history	52
history	57
history	58
history	59
history	61
history	62
history	7
history	71
history	72
history	73
history	75
history	78
history	84
history	92
history	95
history	98
history	NULL
industrial engineering	-1
industrial engineering	-101
industrial engineering	-11
industrial engineering	-110
industrial engineering	-124
industrial engineering	-22
industrial engineering	-28
industrial engineering	-30
industrial engineering	-31
industrial engineering	-35
industrial engineering	-38
industrial engineering	-43
industrial engineering	-47
industrial engineering	-49
industrial engineering	-5
industrial engineering	-53
industrial engineering	-57
industrial engineering	-58
industrial engineering	-6
industrial engineering	-65
industrial engineering	-68
industrial engineering	-7
industrial engineering	-72
industrial engineering	-85
industrial engineering	-87
industrial engineering	-96
industrial engineering	-98
industrial engineering	102
industrial engineering	104
industrial engineering	105
industrial engineering	106
industrial engineering	113
industrial engineering	126
industrial engineering	27
industrial engineering	29
industrial engineering	3
industrial engineering	32
industrial engineering	33
industrial engineering	36
industrial engineering	42
industrial engineering	43
industrial engineering	48
industrial engineering	54
industrial engineering	58
industrial engineering	59
industrial engineering	7
industrial engineering	70
industrial engineering	73
industrial engineering	78
industrial engineering	79
industrial engineering	83
industrial engineering	95
industrial engineering	96
industrial engineering	98
industrial engineering	99
industrial engineering	NULL
joggying	-1
joggying	-100
joggying	-101
joggying	-110
joggying	-119
joggying	-121
joggying	-125
joggying	-14
joggying	-15
joggying	-24
joggying	-27
joggying	-30
joggying	-40
joggying	-43
joggying	-47
joggying	-48
joggying	-55
joggying	-57
joggying	-61
joggying	-62
joggying	-64
joggying	-69
joggying	-73
joggying	-76
joggying	-77
joggying	-79
joggying	-8
joggying	-80
joggying	104
joggying	105
joggying	118
joggying	119
joggying	121
joggying	123
joggying	125
joggying	13
joggying	20
joggying	25
joggying	26
joggying	27
joggying	28
joggying	37
joggying	43
joggying	46
joggying	48
joggying	49
joggying	52
joggying	57
joggying	61
joggying	62
joggying	69
joggying	70
joggying	72
joggying	74
joggying	80
joggying	85
joggying	87
joggying	92
joggying	93
joggying	94
joggying	97
joggying	99
joggying	NULL
kindergarten	-106
kindergarten	-113
kindergarten	-126
kindergarten	-18
kindergarten	-26
kindergarten	-40
kindergarten	-42
kindergarten	-54
kindergarten	-57
kindergarten	-59
kindergarten	-60
kindergarten	-69
kindergarten	-74
kindergarten	-75
kindergarten	-78
kindergarten	-79
kindergarten	-8
kindergarten	-92
kindergarten	-95
kindergarten	-98
kindergarten	10
kindergarten	100
kindergarten	101
kindergarten	109
kindergarten	111
kindergarten	116
kindergarten	118
kindergarten	120
kindergarten	122
kindergarten	127
kindergarten	16
kindergarten	18
kindergarten	19
kindergarten	23
kindergarten	29
kindergarten	37
kindergarten	46
kindergarten	48
kindergarten	51
kindergarten	52
kindergarten	55
kindergarten	61
kindergarten	66
kindergarten	69
kindergarten	82
kindergarten	84
kindergarten	85
kindergarten	86
kindergarten	90
kindergarten	92
kindergarten	96
kindergarten	NULL
linguistics	-101
linguistics	-113
linguistics	-12
linguistics	-122
linguistics	-127
linguistics	-13
linguistics	-14
linguistics	-16
linguistics	-17
linguistics	-2
linguistics	-20
linguistics	-22
linguistics	-28
linguistics	-34
linguistics	-4
linguistics	-41
linguistics	-52
linguistics	-53
linguistics	-6
linguistics	-67
linguistics	-68
linguistics	-69
linguistics	-70
linguistics	-73
linguistics	-77
linguistics	-78
linguistics	-86
linguistics	-87
linguistics	-89
linguistics	-90
linguistics	0
linguistics	1
linguistics	10
linguistics	100
linguistics	11
linguistics	113
linguistics	115
linguistics	123
linguistics	125
linguistics	126
linguistics	18
linguistics	3
linguistics	33
linguistics	37
linguistics	42
linguistics	44
linguistics	50
linguistics	53
linguistics	6
linguistics	64
linguistics	67
linguistics	7
linguistics	72
linguistics	73
linguistics	83
linguistics	89
linguistics	93
linguistics	96
linguistics	98
linguistics	NULL
mathematics	-100
mathematics	-101
mathematics	-103
mathematics	-117
mathematics	-118
mathematics	-120
mathematics	-122
mathematics	-124
mathematics	-127
mathematics	-19
mathematics	-21
mathematics	-31
mathematics	-33
mathematics	-40
mathematics	-45
mathematics	-46
mathematics	-49
mathematics	-50
mathematics	-52
mathematics	-57
mathematics	-66
mathematics	-7
mathematics	-75
mathematics	-77
mathematics	-79
mathematics	-81
mathematics	-88
mathematics	-91
mathematics	-95
mathematics	-98
mathematics	-99
mathematics	0
mathematics	10
mathematics	102
mathematics	107
mathematics	111
mathematics	114
mathematics	22
mathematics	23
mathematics	25
mathematics	3
mathematics	32
mathematics	35
mathematics	38
mathematics	39
mathematics	46
mathematics	48
mathematics	50
mathematics	53
mathematics	55
mathematics	56
mathematics	58
mathematics	59
mathematics	6
mathematics	62
mathematics	63
mathematics	65
mathematics	76
mathematics	79
mathematics	80
mathematics	82
mathematics	87
mathematics	92
mathematics	98
mathematics	NULL
nap time	-101
nap time	-102
nap time	-104
nap time	-113
nap time	-115
nap time	-119
nap time	-122
nap time	-15
nap time	-2
nap time	-31
nap time	-4
nap time	-41
nap time	-45
nap time	-49
nap time	-54
nap time	-6
nap time	-61
nap time	-71
nap time	-85
nap time	-91
nap time	0
nap time	103
nap time	104
nap time	105
nap time	107
nap time	108
nap time	118
nap time	16
nap time	23
nap time	27
nap time	3
nap time	31
nap time	35
nap time	42
nap time	51
nap time	52
nap time	56
nap time	6
nap time	62
nap time	69
nap time	70
nap time	73
nap time	76
nap time	80
nap time	89
nap time	90
nap time	92
nap time	93
nap time	98
nap time	NULL
opthamology	-111
opthamology	-118
opthamology	-121
opthamology	-122
opthamology	-14
opthamology	-17
opthamology	-18
opthamology	-22
opthamology	-24
opthamology	-27
opthamology	-28
opthamology	-30
opthamology	-33
opthamology	-35
opthamology	-44
opthamology	-48
opthamology	-49
opthamology	-5
opthamology	-55
opthamology	-59
opthamology	-63
opthamology	-73
opthamology	-75
opthamology	-77
opthamology	-78
opthamology	-79
opthamology	-8
opthamology	-82
opthamology	-86
opthamology	-91
opthamology	-97
opthamology	-99
opthamology	100
opthamology	104
opthamology	117
opthamology	120
opthamology	122
opthamology	125
opthamology	127
opthamology	21
opthamology	39
opthamology	4
opthamology	41
opthamology	48
opthamology	49
opthamology	5
opthamology	52
opthamology	53
opthamology	55
opthamology	68
opthamology	69
opthamology	74
opthamology	76
opthamology	77
opthamology	79
opthamology	81
opthamology	84
opthamology	87
opthamology	88
opthamology	89
opthamology	92
opthamology	96
opthamology	97
opthamology	NULL
philosophy	-100
philosophy	-103
philosophy	-105
philosophy	-11
philosophy	-110
philosophy	-115
philosophy	-119
philosophy	-121
philosophy	-125
philosophy	-17
philosophy	-25
philosophy	-26
philosophy	-27
philosophy	-39
philosophy	-40
philosophy	-50
philosophy	-51
philosophy	-52
philosophy	-53
philosophy	-55
philosophy	-56
philosophy	-61
philosophy	-68
philosophy	-69
philosophy	-77
philosophy	-78
philosophy	-80
philosophy	-92
philosophy	-93
philosophy	-95
philosophy	-99
philosophy	104
philosophy	108
philosophy	117
philosophy	118
philosophy	120
philosophy	123
philosophy	20
philosophy	21
philosophy	22
philosophy	29
philosophy	31
philosophy	34
philosophy	38
philosophy	41
philosophy	43
philosophy	45
philosophy	48
philosophy	64
philosophy	67
philosophy	68
philosophy	73
philosophy	8
philosophy	83
philosophy	96
philosophy	98
philosophy	NULL
quiet hour	-1
quiet hour	-104
quiet hour	-105
quiet hour	-111
quiet hour	-114
quiet hour	-119
quiet hour	-121
quiet hour	-123
quiet hour	-127
quiet hour	-14
quiet hour	-25
quiet hour	-31
quiet hour	-33
quiet hour	-41
quiet hour	-42
quiet hour	-45
quiet hour	-48
quiet hour	-50
quiet hour	-52
quiet hour	-55
quiet hour	-56
quiet hour	-65
quiet hour	-66
quiet hour	-68
quiet hour	-73
quiet hour	-76
quiet hour	-8
quiet hour	-87
quiet hour	-88
quiet hour	0
quiet hour	110
quiet hour	112
quiet hour	115
quiet hour	120
quiet hour	121
quiet hour	123
quiet hour	13
quiet hour	21
quiet hour	23
quiet hour	29
quiet hour	30
quiet hour	33
quiet hour	35
quiet hour	38
quiet hour	43
quiet hour	58
quiet hour	6
quiet hour	60
quiet hour	66
quiet hour	7
quiet hour	71
quiet hour	74
quiet hour	8
quiet hour	80
quiet hour	82
quiet hour	84
quiet hour	93
quiet hour	98
quiet hour	NULL
religion	-104
religion	-106
religion	-125
religion	-23
religion	-24
religion	-26
religion	-28
religion	-29
religion	-3
religion	-32
religion	-35
religion	-38
religion	-41
religion	-42
religion	-44
religion	-56
religion	-60
religion	-62
religion	-64
religion	-69
religion	-7
religion	-70
religion	-71
religion	-76
religion	-77
religion	-78
religion	-81
religion	-9
religion	-93
religion	-94
religion	0
religion	102
religion	103
religion	106
religion	107
religion	110
religion	115
religion	120
religion	123
religion	124
religion	15
religion	17
religion	2
religion	29
religion	31
religion	38
religion	4
religion	44
religion	45
religion	49
religion	5
religion	52
religion	54
religion	58
religion	67
religion	70
religion	73
religion	74
religion	76
religion	78
religion	82
religion	92
religion	93
religion	96
religion	97
religion	NULL
study skills	-1
study skills	-100
study skills	-106
study skills	-107
study skills	-117
study skills	-126
study skills	-127
study skills	-13
study skills	-14
study skills	-17
study skills	-22
study skills	-26
study skills	-27
study skills	-3
study skills	-33
study skills	-36
study skills	-4
study skills	-5
study skills	-52
study skills	-6
study skills	-65
study skills	-73
study skills	-76
study skills	-81
study skills	-82
study skills	-86
study skills	-88
study skills	101
study skills	106
study skills	107
study skills	110
study skills	115
study skills	119
study skills	123
study skills	18
study skills	2
study skills	21
study skills	23
study skills	25
study skills	28
study skills	29
study skills	3
study skills	30
study skills	35
study skills	39
study skills	40
study skills	47
study skills	49
study skills	50
study skills	54
study skills	55
study skills	58
study skills	62
study skills	63
study skills	66
study skills	68
study skills	72
study skills	77
study skills	80
study skills	83
study skills	92
study skills	95
study skills	96
study skills	NULL
topology	-1
topology	-102
topology	-105
topology	-106
topology	-116
topology	-122
topology	-21
topology	-25
topology	-31
topology	-32
topology	-36
topology	-41
topology	-42
topology	-44
topology	-5
topology	-50
topology	-57
topology	-58
topology	-60
topology	-71
topology	-74
topology	-78
topology	-86
topology	-88
topology	-96
topology	-98
topology	105
topology	107
topology	11
topology	119
topology	121
topology	127
topology	13
topology	14
topology	18
topology	26
topology	30
topology	38
topology	41
topology	42
topology	47
topology	50
topology	52
topology	54
topology	55
topology	58
topology	59
topology	61
topology	63
topology	67
topology	69
topology	7
topology	71
topology	80
topology	81
topology	83
topology	86
topology	87
topology	94
topology	NULL
undecided	-10
undecided	-104
undecided	-105
undecided	-112
undecided	-114
undecided	-115
undecided	-116
undecided	-117
undecided	-118
undecided	-120
undecided	-13
undecided	-19
undecided	-23
undecided	-28
undecided	-29
undecided	-41
undecided	-43
undecided	-51
undecided	-52
undecided	-53
undecided	-62
undecided	-69
undecided	-78
undecided	-8
undecided	-83
undecided	-84
undecided	-90
undecided	-93
undecided	-96
undecided	0
undecided	1
undecided	11
undecided	111
undecided	114
undecided	119
undecided	123
undecided	124
undecided	13
undecided	14
undecided	27
undecided	30
undecided	33
undecided	37
undecided	45
undecided	47
undecided	50
undecided	51
undecided	56
undecided	69
undecided	7
undecided	76
undecided	95
undecided	97
undecided	98
undecided	NULL
values clariffication	-100
values clariffication	-105
values clariffication	-107
values clariffication	-108
values clariffication	-109
values clariffication	-114
values clariffication	-119
values clariffication	-123
values clariffication	-28
values clariffication	-31
values clariffication	-37
values clariffication	-38
values clariffication	-40
values clariffication	-42
values clariffication	-46
values clariffication	-48
values clariffication	-5
values clariffication	-50
values clariffication	-51
values clariffication	-55
values clariffication	-6
values clariffication	-60
values clariffication	-62
values clariffication	-63
values clariffication	-67
values clariffication	-69
values clariffication	-70
values clariffication	-75
values clariffication	-8
values clariffication	-81
values clariffication	-90
values clariffication	-92
values clariffication	-95
values clariffication	-97
values clariffication	-98
values clariffication	10
values clariffication	108
values clariffication	118
values clariffication	12
values clariffication	120
values clariffication	122
values clariffication	124
values clariffication	126
values clariffication	127
values clariffication	14
values clariffication	15
values clariffication	21
values clariffication	23
values clariffication	30
values clariffication	32
values clariffication	4
values clariffication	42
values clariffication	50
values clariffication	53
values clariffication	56
values clariffication	57
values clariffication	62
values clariffication	70
values clariffication	74
values clariffication	8
values clariffication	80
values clariffication	85
values clariffication	9
values clariffication	92
values clariffication	93
values clariffication	96
values clariffication	97
values clariffication	98
values clariffication	NULL
wind surfing	-102
wind surfing	-104
wind surfing	-111
wind surfing	-113
wind surfing	-116
wind surfing	-117
wind surfing	-12
wind surfing	-121
wind surfing	-124
wind surfing	-14
wind surfing	-18
wind surfing	-2
wind surfing	-21
wind surfing	-30
wind surfing	-31
wind surfing	-34
wind surfing	-38
wind surfing	-39
wind surfing	-42
wind surfing	-56
wind surfing	-57
wind surfing	-6
wind surfing	-60
wind surfing	-65
wind surfing	-71
wind surfing	-78
wind surfing	-8
wind surfing	-80
wind surfing	-83
wind surfing	-96
wind surfing	-98
wind surfing	-99
wind surfing	101
wind surfing	102
wind surfing	107
wind surfing	108
wind surfing	11
wind surfing	111
wind surfing	112
wind surfing	121
wind surfing	15
wind surfing	16
wind surfing	20
wind surfing	21
wind surfing	22
wind surfing	26
wind surfing	29
wind surfing	33
wind surfing	36
wind surfing	37
wind surfing	40
wind surfing	41
wind surfing	44
wind surfing	45
wind surfing	48
wind surfing	5
wind surfing	52
wind surfing	53
wind surfing	54
wind surfing	58
wind surfing	59
wind surfing	62
wind surfing	63
wind surfing	64
wind surfing	66
wind surfing	68
wind surfing	71
wind surfing	75
wind surfing	78
wind surfing	86
wind surfing	88
wind surfing	92
wind surfing	96
wind surfing	NULL
xylophone band	-10
xylophone band	-101
xylophone band	-104
xylophone band	-109
xylophone band	-112
xylophone band	-115
xylophone band	-13
xylophone band	-15
xylophone band	-2
xylophone band	-23
xylophone band	-26
xylophone band	-27
xylophone band	-3
xylophone band	-46
xylophone band	-59
xylophone band	-6
xylophone band	-68
xylophone band	-70
xylophone band	-72
xylophone band	-75
xylophone band	-78
xylophone band	-91
xylophone band	-94
xylophone band	-96
xylophone band	-98
xylophone band	0
xylophone band	107
xylophone band	108
xylophone band	11
xylophone band	112
xylophone band	118
xylophone band	122
xylophone band	123
xylophone band	125
xylophone band	127
xylophone band	14
xylophone band	17
xylophone band	19
xylophone band	22
xylophone band	23
xylophone band	3
xylophone band	33
xylophone band	36
xylophone band	38
xylophone band	40
xylophone band	52
xylophone band	6
xylophone band	60
xylophone band	62
xylophone band	7
xylophone band	77
xylophone band	79
xylophone band	84
xylophone band	85
xylophone band	88
xylophone band	9
xylophone band	92
xylophone band	94
xylophone band	NULL
yard duty	-1
yard duty	-100
yard duty	-102
yard duty	-103
yard duty	-109
yard duty	-114
yard duty	-115
yard duty	-127
yard duty	-15
yard duty	-17
yard duty	-19
yard duty	-21
yard duty	-27
yard duty	-28
yard duty	-33
yard duty	-44
yard duty	-45
yard duty	-46
yard duty	-48
yard duty	-49
yard duty	-50
yard duty	-51
yard duty	-53
yard duty	-57
yard duty	-61
yard duty	-62
yard duty	-76
yard duty	-82
yard duty	-85
yard duty	-86
yard duty	-88
yard duty	-91
yard duty	-93
yard duty	-98
yard duty	10
yard duty	102
yard duty	105
yard duty	110
yard duty	15
yard duty	18
yard duty	22
yard duty	25
yard duty	28
yard duty	30
yard duty	34
yard duty	42
yard duty	48
yard duty	53
yard duty	55
yard duty	57
yard duty	60
yard duty	64
yard duty	65
yard duty	78
yard duty	8
yard duty	86
yard duty	9
yard duty	90
yard duty	NULL
zync studies	-102
zync studies	-103
zync studies	-105
zync studies	-111
zync studies	-116
zync studies	-117
zync studies	-12
zync studies	-127
zync studies	-20
zync studies	-21
zync studies	-26
zync studies	-27
zync studies	-32
zync studies	-33
zync studies	-34
zync studies	-35
zync studies	-36
zync studies	-37
zync studies	-38
zync studies	-39
zync studies	-40
zync studies	-45
zync studies	-50
zync studies	-52
zync studies	-54
zync studies	-57
zync studies	-58
zync studies	-61
zync studies	-68
zync studies	-78
zync studies	-79
zync studies	-83
zync studies	-90
zync studies	-94
zync studies	1
zync studies	100
zync studies	11
zync studies	116
zync studies	120
zync studies	15
zync studies	19
zync studies	31
zync studies	37
zync studies	48
zync studies	59
zync studies	63
zync studies	7
zync studies	70
zync studies	87
zync studies	9
zync studies	90
zync studies	91
zync studies	98
zync studies	99
zync studies	NULL<|MERGE_RESOLUTION|>--- conflicted
+++ resolved
@@ -154,12 +154,6 @@
                   expressions: _col1 (type: string), _col0 (type: tinyint)
                   outputColumnNames: _col0, _col1
                   Statistics: Num rows: 1000 Data size: 459356 Basic stats: COMPLETE Column stats: NONE
-<<<<<<< HEAD
-                  table:
-                      input format: org.apache.hadoop.mapred.TextInputFormat
-                      output format: org.apache.hadoop.hive.ql.io.HiveIgnoreKeyTextOutputFormat
-                      serde: org.apache.hadoop.hive.serde2.lazy.LazySimpleSerDe
-=======
                   File Output Operator
                     compressed: false
                     Statistics: Num rows: 1000 Data size: 459356 Basic stats: COMPLETE Column stats: NONE
@@ -167,8 +161,6 @@
                         input format: org.apache.hadoop.mapred.TextInputFormat
                         output format: org.apache.hadoop.hive.ql.io.HiveIgnoreKeyTextOutputFormat
                         serde: org.apache.hadoop.hive.serde2.lazy.LazySimpleSerDe
-            Execution mode: vectorized
->>>>>>> e9c8d7c9
 
   Stage: Stage-0
     Fetch Operator
