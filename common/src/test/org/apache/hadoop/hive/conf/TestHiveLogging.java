/**
 * Licensed to the Apache Software Foundation (ASF) under one
 * or more contributor license agreements.  See the NOTICE file
 * distributed with this work for additional information
 * regarding copyright ownership.  The ASF licenses this file
 * to you under the Apache License, Version 2.0 (the
 * "License"); you may not use this file except in compliance
 * with the License.  You may obtain a copy of the License at
 *
 *     http://www.apache.org/licenses/LICENSE-2.0
 *
 * Unless required by applicable law or agreed to in writing, software
 * distributed under the License is distributed on an "AS IS" BASIS,
 * WITHOUT WARRANTIES OR CONDITIONS OF ANY KIND, either express or implied.
 * See the License for the specific language governing permissions and
 * limitations under the License.
 */
package org.apache.hadoop.hive.conf;

import java.io.BufferedReader;
<<<<<<< HEAD
=======
import java.io.IOException;
>>>>>>> 8e47b50f
import java.io.InputStreamReader;

import junit.framework.TestCase;

import org.apache.hadoop.hive.common.LogUtils;
<<<<<<< HEAD
import org.apache.hadoop.hive.conf.HiveConf.ConfVars;
import org.apache.hive.common.util.HiveTestUtils;
=======
import org.apache.hadoop.hive.common.LogUtils.LogInitializationException;
import org.apache.hadoop.hive.conf.HiveConf.ConfVars;
>>>>>>> 8e47b50f

/**
 * TestHiveLogging
 *
 * Test cases for HiveLogging, which is initialized in HiveConf.
 * Loads configuration files located in common/src/test/resources.
 */
public class TestHiveLogging extends TestCase {
  private final Runtime runTime;
  private Process process;

  public TestHiveLogging() {
    super();
    runTime = Runtime.getRuntime();
    process = null;
  }

  private void configLog(String hiveLog4jTest, String hiveExecLog4jTest) 
  throws Exception {
    String expectedLog4jTestPath = HiveTestUtils.getFileFromClasspath(hiveLog4jTest);
    String expectedLog4jExecPath = HiveTestUtils.getFileFromClasspath(hiveExecLog4jTest);
    System.setProperty(ConfVars.HIVE_LOG4J_FILE.varname, expectedLog4jTestPath);
    System.setProperty(ConfVars.HIVE_EXEC_LOG4J_FILE.varname, expectedLog4jExecPath);

    LogUtils.initHiveLog4j();

    HiveConf conf = new HiveConf();
    assertEquals(expectedLog4jTestPath, conf.getVar(ConfVars.HIVE_LOG4J_FILE));
    assertEquals(expectedLog4jExecPath, conf.getVar(ConfVars.HIVE_EXEC_LOG4J_FILE));
  }

  private void runCmd(String cmd) throws Exception {
    process = runTime.exec(cmd);
    process.waitFor();
  }

  private void getCmdOutput(String logFile) throws Exception {
    boolean logCreated = false;
    BufferedReader buf = new BufferedReader(
      new InputStreamReader(process.getInputStream()));
    String line = "";
<<<<<<< HEAD
    while((line = buf.readLine()) != null) {
      if (line.equals(logFile))
        logCreated = true;
=======
    try {
      while((line = buf.readLine()) != null) {
        if (line.equals(logFile)) {
          logCreated = true;
        }
      }
    } catch (IOException e) {
      e.printStackTrace();
>>>>>>> 8e47b50f
    }
    assertEquals(true, logCreated);
  }

  private void RunTest(String cleanCmd, String findCmd, String logFile,
    String hiveLog4jProperty, String hiveExecLog4jProperty) throws Exception {
    // clean test space
    runCmd(cleanCmd);

    // config log4j with customized files
    // check whether HiveConf initialize log4j correctly
    configLog(hiveLog4jProperty, hiveExecLog4jProperty);

    // check whether log file is created on test running
    runCmd(findCmd);
    getCmdOutput(logFile);

    // clean test space
    runCmd(cleanCmd);
  }

  public void testHiveLogging() throws Exception {
    // customized log4j config log file to be: /tmp/TestHiveLogging/hiveLog4jTest.log
    String customLogPath = "/tmp/" + System.getProperty("user.name") + "-TestHiveLogging/";
    String customLogName = "hiveLog4jTest.log";
    String customLogFile = customLogPath + customLogName;
    String customCleanCmd = "rm -rf " + customLogFile;
    String customFindCmd = "find " + customLogPath + " -name " + customLogName;
    RunTest(customCleanCmd, customFindCmd, customLogFile,
      "hive-log4j-test.properties", "hive-exec-log4j-test.properties");
  }
}<|MERGE_RESOLUTION|>--- conflicted
+++ resolved
@@ -18,22 +18,15 @@
 package org.apache.hadoop.hive.conf;
 
 import java.io.BufferedReader;
-<<<<<<< HEAD
-=======
 import java.io.IOException;
->>>>>>> 8e47b50f
 import java.io.InputStreamReader;
 
 import junit.framework.TestCase;
 
 import org.apache.hadoop.hive.common.LogUtils;
-<<<<<<< HEAD
 import org.apache.hadoop.hive.conf.HiveConf.ConfVars;
 import org.apache.hive.common.util.HiveTestUtils;
-=======
-import org.apache.hadoop.hive.common.LogUtils.LogInitializationException;
 import org.apache.hadoop.hive.conf.HiveConf.ConfVars;
->>>>>>> 8e47b50f
 
 /**
  * TestHiveLogging
@@ -75,20 +68,10 @@
     BufferedReader buf = new BufferedReader(
       new InputStreamReader(process.getInputStream()));
     String line = "";
-<<<<<<< HEAD
     while((line = buf.readLine()) != null) {
-      if (line.equals(logFile))
+      if (line.equals(logFile)) {
         logCreated = true;
-=======
-    try {
-      while((line = buf.readLine()) != null) {
-        if (line.equals(logFile)) {
-          logCreated = true;
-        }
       }
-    } catch (IOException e) {
-      e.printStackTrace();
->>>>>>> 8e47b50f
     }
     assertEquals(true, logCreated);
   }
